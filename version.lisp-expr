--- conflicted
+++ resolved
@@ -17,8 +17,4 @@
 ;;; checkins which aren't released. (And occasionally for internal
 ;;; versions, especially for internal versions off the main CVS
 ;;; branch, it gets hairier, e.g. "0.pre7.14.flaky4.13".)
-<<<<<<< HEAD
-"0.8.13.77.character.45"
-=======
-"0.8.16.12"
->>>>>>> 0f478fd4
+"0.8.13.77.character.46"